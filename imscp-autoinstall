--- conflicted
+++ resolved
@@ -172,12 +172,9 @@
 		"\t# rm -Rf /var/www/imscp/gui/data/cache\n\n".
 		"3.  Backup needed files\n\n".
 		"\t# cp -Rfv /var/www/imscp/gui/data /tmp/imscp/var/www/imscp/gui\n".
-<<<<<<< HEAD
-=======
 		"\t# cp -Rfv /var/www/imscp/gui/public/tools/webmail/data ".
 		"/tmp/imscp/var/www/imscp/gui/public/tools/webmail\n\n".
 		"\t# cp -Rfv /var/www/imscp/gui/plugins /tmp/imscp/var/www/imscp/gui\n\n".
->>>>>>> 2660dd66
 		"4.  Delete old directories:\n\n".
 		"\t# rm -Rf /var/www/imscp/{daemon,engine,gui}\n\n".
 		"5.  Copy directories into your system (you may make backups)\n\n".
