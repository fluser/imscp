--- conflicted
+++ resolved
@@ -1907,7 +1907,19 @@
 	return true;
 }
 
-<<<<<<< HEAD
+/**
+ * Convert datepicker date to Unix-Timestamp
+ *
+ * @author Peter Ziergoebel <info@fisa4.de>
+ * @since 1.0.0 (i-MSCP)
+ * @param string $time A date/time string
+ * @return int Unix timestamp
+ */
+function datepicker_reseller_convert($time){
+    return strtotime($time);
+}
+
+
 function send_new_sw_upload($reseller_id, $file_name, $sw_id) {
 	global $cfg, $sql;
 
@@ -1980,16 +1992,4 @@
 	$message = str_replace($search, $replace, $message);
 	$subject = encode($subject);
 	$mail_result = mail($to_email, $subject, $message, $headers);
-=======
-/**
- * Convert datepicker date to Unix-Timestamp
- *
- * @author Peter Ziergoebel <info@fisa4.de>
- * @since 1.0.0 (i-MSCP)
- * @param string $time A date/time string
- * @return int Unix timestamp
- */
-function datepicker_reseller_convert($time){
-    return strtotime($time);
->>>>>>> a8fd14fe
 }