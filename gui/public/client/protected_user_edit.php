<?php
/**
 * i-MSCP - internet Multi Server Control Panel
 *
 * The contents of this file are subject to the Mozilla Public License
 * Version 1.1 (the "License"); you may not use this file except in
 * compliance with the License. You may obtain a copy of the License at
 * http://www.mozilla.org/MPL/
 *
 * Software distributed under the License is distributed on an "AS IS"
 * basis, WITHOUT WARRANTY OF ANY KIND, either express or implied. See the
 * License for the specific language governing rights and limitations
 * under the License.
 *
 * The Original Code is "VHCS - Virtual Hosting Control System".
 *
 * The Initial Developer of the Original Code is moleSoftware GmbH.
 * Portions created by Initial Developer are Copyright (C) 2001-2006
 * by moleSoftware GmbH. All Rights Reserved.
 *
 * Portions created by the ispCP Team are Copyright (C) 2006-2010 by
 * isp Control Panel. All Rights Reserved.
 *
 * Portions created by the i-MSCP Team are Copyright (C) 2010-2013 by
 * i-MSCP - internet Multi Server Control Panel. All Rights Reserved.
 *
 * @category	i-MSCP
 * @package		iMSCP_Core
 * @subpackage	Client
 * @copyright   2001-2006 by moleSoftware GmbH
 * @copyright   2006-2010 by ispCP | http://isp-control.net
 * @copyright   2010-2013 by i-MSCP | http://i-mscp.net
 * @author      ispCP Team
 * @author      i-MSCP Team
 * @link        http://i-mscp.net
 */

/**********************************************************************
 * Script functions
 *
 */

/**
 * Updates htaccess user.
 *
 * @param int $dmn_id Domain unique identifier
 * @param int $uuser_id Htaccess user unique identifier
 * @return
 */
function client_updateHtaccessUser(&$dmn_id, &$uuser_id)
{
	/** @var $cfg iMSCP_Config_Handler_File */
	$cfg = iMSCP_Registry::get('config');

	if (isset($_POST['uaction']) && $_POST['uaction'] == 'modify_user') {
		// we have to add the user
		if (isset($_POST['pass']) && isset($_POST['pass_rep'])) {
			if (!checkPasswordSyntax($_POST['pass'])) {
				return;
			}

			if ($_POST['pass'] !== $_POST['pass_rep']) {
				set_page_message(tr("Passwords do not match."), 'error');
				return;
			}

			$nadmin_password = cryptPasswordWithSalt($_POST['pass']);

			$change_status = $cfg->ITEM_TOCHANGE_STATUS;

			$query = "
				UPDATE
					`htaccess_users`
				SET
					`upass` = ?, `status` = ?
				WHERE
					`dmn_id` = ?
				AND
					`id` = ?
			";
			exec_query($query, array($nadmin_password, $change_status, $dmn_id, $uuser_id,));

			send_request();

			$query = "
				SELECT
					`uname`
				FROM
					`htaccess_users`
				WHERE
					`dmn_id` = ?
				AND
					`id` = ?
			";
			$rs = exec_query($query, array($dmn_id, $uuser_id));
			$uname = $rs->fields['uname'];

			$admin_login = $_SESSION['user_logged'];
			write_log("$admin_login: updated htaccess user ID: $uname", E_USER_NOTICE);
			redirectTo('protected_user_manage.php');
		}
	} else {
		return;
	}
}

/**
 * @param $get_input
 * @return int
 */
function check_get(&$get_input)
{
	if (!is_numeric($get_input)) {
		return 0;
	} else {
		return 1;
	}
}

/*************************************************************
 * Main script
 */

// Include core library
require_once 'imscp-lib.php';

iMSCP_Events_Manager::getInstance()->dispatch(iMSCP_Events::onClientScriptStart);

check_login('user');

customerHasFeature('protected_areas') or showBadRequestErrorPage();

/** @var $cfg iMSCP_Config_Handler_File */
$cfg = iMSCP_Registry::get('config');

$tpl = new iMSCP_pTemplate();
$tpl->define_dynamic(
	array(
		'layout' => 'shared/layouts/ui.tpl',
		'page' => 'client/puser_edit.tpl',
		'page_message' => 'layout',
		'usr_msg' => 'page',
		'grp_msg' => 'page',
		'pusres' => 'page',
		'pgroups' => 'page'));

$dmn_id = get_user_domain_id($_SESSION['user_id']);

if (isset($_GET['uname']) && $_GET['uname'] !== '' && is_numeric($_GET['uname'])) {
	$uuser_id = $_GET['uname'];

	$query = "
		SELECT
			`uname`
		FROM
			`htaccess_users`
		WHERE
			`dmn_id` = ?
		AND
			`id` = ?
	";
	$rs = exec_query($query, array((int)$dmn_id, (int)$uuser_id));

	if ($rs->rowCount() == 0) {
		redirectTo('protected_user_manage.php');
	} else {
		$tpl->assign(
			array(
				'UNAME' => tohtml($rs->fields['uname']),
				'UID' => $uuser_id));
	}
} elseif (isset($_POST['nadmin_name']) && !empty($_POST['nadmin_name']) && is_numeric($_POST['nadmin_name'])) {
	$uuser_id = clean_input($_POST['nadmin_name']);

	$query = "
		SELECT
			`uname`
		FROM
			`htaccess_users`
		WHERE
			`dmn_id` = ?
		AND
			`id` = ?
	";
	$rs = exec_query($query, array((int)$dmn_id, (int)$uuser_id));

	if ($rs->rowCount() == 0) {
		redirectTo('protected_user_manage.php');
	} else {
		$tpl->assign(
			array(
				'UNAME' => tohtml($rs->fields['uname']),
				'UID' => $uuser_id));

		client_updateHtaccessUser($dmn_id, $uuser_id);
	}
} else {
	redirectTo('protected_user_manage.php');
}

$tpl->assign(
	array(
<<<<<<< HEAD
		'TR_PAGE_TITLE' => tr('Client / Webtools / Protected Areas / Manage Users and Groups / Edit User'),
		'THEME_CHARSET' => tr('encoding'),
=======
		'TR_PAGE_TITLE' => tr('Client / Webtools / Protected areas / Manage Htusers And Groups / Edit Htaccess User'),
>>>>>>> 21440674
		'ISP_LOGO' => layout_getUserLogo(),
		'TR_HTACCESS_USER' => tr('Htaccess user'),
		'TR_USERS' => tr('User'),
		'TR_USERNAME' => tr('Username'),
		'TR_PASSWORD' => tr('Password'),
		'TR_PASSWORD_REPEAT' => tr('Repeat password'),
		'TR_UPDATE' => tr('Update'),
		'TR_CANCEL' => tr('Cancel')));

generateNavigation($tpl);
generatePageMessage($tpl);

$tpl->parse('LAYOUT_CONTENT', 'page');

iMSCP_Events_Manager::getInstance()->dispatch(iMSCP_Events::onClientScriptEnd, array('templateEngine' => $tpl));

$tpl->prnt();

unsetMessages();<|MERGE_RESOLUTION|>--- conflicted
+++ resolved
@@ -200,12 +200,7 @@
 
 $tpl->assign(
 	array(
-<<<<<<< HEAD
 		'TR_PAGE_TITLE' => tr('Client / Webtools / Protected Areas / Manage Users and Groups / Edit User'),
-		'THEME_CHARSET' => tr('encoding'),
-=======
-		'TR_PAGE_TITLE' => tr('Client / Webtools / Protected areas / Manage Htusers And Groups / Edit Htaccess User'),
->>>>>>> 21440674
 		'ISP_LOGO' => layout_getUserLogo(),
 		'TR_HTACCESS_USER' => tr('Htaccess user'),
 		'TR_USERS' => tr('User'),
