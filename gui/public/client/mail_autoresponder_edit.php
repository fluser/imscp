--- conflicted
+++ resolved
@@ -171,12 +171,7 @@
 
 			$tpl->assign(
 				array(
-<<<<<<< HEAD
 					'TR_PAGE_TITLE' => tr('Client / Email / Overview / Edit Auto Responder'),
-					'THEME_CHARSET' => tr('encoding'),
-=======
-					'TR_PAGE_TITLE' => tr('Client / Mail / Overview / Edit Auto Responder'),
->>>>>>> 21440674
 					'ISP_LOGO' => layout_getUserLogo(),
 					'TR_AUTORESPONDER_MESSAGE' => tr('Please enter your auto-responder message below'),
 					'TR_ACTION' => tr('Update'),
