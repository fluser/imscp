--- conflicted
+++ resolved
@@ -265,10 +265,7 @@
 			}
 
 			$txt_quota = "---";
-<<<<<<< HEAD
-=======
 			$localeinfo=localeconv();
->>>>>>> 271e200a
 
 			if ($is_mailbox) {
 				$complete_email = $mail_acc . '@' . $show_dmn_name;
@@ -292,19 +289,10 @@
 			}
 			if ($userquotamax == 0)	{
 				$userquotamax=tr('unlimited');
-<<<<<<< HEAD
-				$userquotapercent = "0.000";
-			} else {
-				$userquotapercent = number_format((($userquota/$userquotamax)*100), 3, '.', '');
-=======
 				$userquotapercent = "0".$localeinfo['decimal_point']."000";
 			} else {
 				$userquotapercent = number_format((($userquota/$userquotamax)*100), 3, $localeinfo['decimal_point'], '');
->>>>>>> 271e200a
 				$userquotamax = formatBytes($userquotamax);
-			}
-				$userquota= formatBytes($userquota);	
-				$txt_quota = $userquota . " / " . $userquotamax . "<br>" . $userquotapercent . " %";
 			}
 
 			$tpl->assign(
@@ -318,13 +306,9 @@
 					'MAIL_EDIT_SCRIPT' => $mail_edit_script,
 					'MAIL_QUOTA' => $mail_quota,
 					'MAIL_QUOTA_SCRIPT' => $mail_quota_script,
-<<<<<<< HEAD
 					'MAIL_QUOTA_VALUE' => $txt_quota,
 					'DEL_ITEM' => $rs->fields['mail_id'],
 					'DISABLED_DEL_ITEM' => ($rs->fields['status'] != 'ok') ? $cfg->HTML_DISABLED : ''
-=======
-					'MAIL_QUOTA_VALUE' => $txt_quota
->>>>>>> 271e200a
 				)
 			);
 
