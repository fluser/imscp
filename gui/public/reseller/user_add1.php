--- conflicted
+++ resolved
@@ -250,12 +250,7 @@
 
 $tpl->assign(
 	array(
-<<<<<<< HEAD
 		'TR_PAGE_TITLE' => tr('Reseller / Customers / Add Customer'),
-		'THEME_CHARSET' => tr('encoding'),
-=======
-		'TR_PAGE_TITLE' => tr('Reseller / Customers / Add customer'),
->>>>>>> 21440674
 		'ISP_LOGO' => layout_getUserLogo(),
 		'TR_ADD_USER' => tr('Add user'),
 		'TR_CORE_DATA' => tr('Core data'),
