<?php
/**
 * i-MSCP - internet Multi Server Control Panel
 *
 * The contents of this file are subject to the Mozilla Public License
 * Version 1.1 (the "License"); you may not use this file except in
 * compliance with the License. You may obtain a copy of the License at
 * http://www.mozilla.org/MPL/
 *
 * Software distributed under the License is distributed on an "AS IS"
 * basis, WITHOUT WARRANTY OF ANY KIND, either express or implied. See the
 * License for the specific language governing rights and limitations
 * under the License.
 *
 * The Original Code is "VHCS - Virtual Hosting Control System".
 *
 * The Initial Developer of the Original Code is moleSoftware GmbH.
 * Portions created by Initial Developer are Copyright (C) 2001-2006
 * by moleSoftware GmbH. All Rights Reserved.
 *
 * Portions created by the ispCP Team are Copyright (C) 2006-2010 by
 * isp Control Panel. All Rights Reserved.
 *
 * Portions created by the i-MSCP Team are Copyright (C) 2010-2013 by
 * i-MSCP - internet Multi Server Control Panel. All Rights Reserved.
 *
 * @category	i-MSCP
 * @package		iMSCP_Core
 * @subpackage	Reseller
 * @copyright   2001-2006 by moleSoftware GmbH
 * @copyright   2006-2010 by ispCP | http://isp-control.net
 * @copyright   2010-2013 by i-MSCP | http://i-mscp.net
 * @author      ispCP Team
 * @author      i-MSCP Team
 * @link        http://i-mscp.net
 */

// Include core library
require 'imscp-lib.php';

iMSCP_Events_Manager::getInstance()->dispatch(iMSCP_Events::onResellerScriptStart);

check_login('reseller');

/** @var $cfg iMSCP_Config_Handler_File */
$cfg = iMSCP_Registry::get('config');

$tpl = new iMSCP_pTemplate();
$tpl->define_dynamic(
	array(
		'layout' => 'shared/layouts/ui.tpl',
		'page' => 'reseller/settings_welcome_mail.tpl',
		'page_message' => 'layout'));

$user_id = $_SESSION['user_id'];
$data = get_welcome_email($user_id, 'user');

if (isset($_POST['uaction']) && $_POST['uaction'] == 'email_setup') {
	$data['subject'] = clean_input($_POST['auto_subject']);
	$data['message'] = clean_input($_POST['auto_message']);

	if ($data['subject'] == '') {
		set_page_message(tr('You must specify a subject.'), 'error');
	} elseif ($data['message'] == '') {
		set_page_message(tr('You must specify a message.'), 'error');
	} else {
		set_welcome_email($user_id, $data);
		set_page_message (tr('Template for Auto email successfully updated.'), 'success');
	}
}

$tpl->assign(
	array(
<<<<<<< HEAD
		'TR_PAGE_TITLE' => tr('Reseller / Customers / Welcome Email'),
		'THEME_CHARSET' => tr('encoding'),
=======
		'TR_PAGE_TITLE' => tr('Reseller / Customers / Welcome Mail'),
>>>>>>> 21440674
		'ISP_LOGO' => layout_getUserLogo()));

generateNavigation($tpl);

$tpl->assign(
	array(
		'TR_MESSAGE_TEMPLATE_INFO' => tr('Message template info'),
		'TR_USER_LOGIN_NAME' => tr('User login (system) name'),
		'TR_USER_PASSWORD' => tr('User password'),
		'TR_USER_REAL_NAME' => tr('User real (first and last) name'),
		'TR_MESSAGE_TEMPLATE' => tr('Message template'),
		'TR_SUBJECT' => tr('Subject'),
		'TR_MESSAGE' => tr('Message'),
		'TR_SENDER_EMAIL' => tr('Sender email'),
		'TR_SENDER_NAME' => tr('Sender name'),
		'TR_UPDATE' => tr('Update'),
		'TR_USERTYPE' => tr('User type (admin, reseller, user)'),
		'TR_BASE_SERVER_VHOST' => tr('URL to this admin panel'),
		'TR_BASE_SERVER_VHOST_PREFIX' => tr('URL protocol'),
		'SUBJECT_VALUE' => tohtml($data['subject']),
		'MESSAGE_VALUE' => tohtml($data['message']),
		'SENDER_EMAIL_VALUE' => tohtml($data['sender_email']),
		'SENDER_NAME_VALUE' => tohtml(!empty($data['sender_name'])) ? $data['sender_name'] : tr('Unknown')));

generatePageMessage($tpl);

$tpl->parse('LAYOUT_CONTENT', 'page');

iMSCP_Events_Manager::getInstance()->dispatch(iMSCP_Events::onResellerScriptEnd, array('templateEngine' => $tpl));

$tpl->prnt();

unsetMessages();<|MERGE_RESOLUTION|>--- conflicted
+++ resolved
@@ -71,12 +71,7 @@
 
 $tpl->assign(
 	array(
-<<<<<<< HEAD
 		'TR_PAGE_TITLE' => tr('Reseller / Customers / Welcome Email'),
-		'THEME_CHARSET' => tr('encoding'),
-=======
-		'TR_PAGE_TITLE' => tr('Reseller / Customers / Welcome Mail'),
->>>>>>> 21440674
 		'ISP_LOGO' => layout_getUserLogo()));
 
 generateNavigation($tpl);
