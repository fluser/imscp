--- conflicted
+++ resolved
@@ -423,12 +423,7 @@
 
 $tpl->assign(
 	array(
-<<<<<<< HEAD
 		'TR_PAGE_TITLE' => tr('Admin / Settings / Service Ports'),
-		'THEME_CHARSET' => tr('encoding'),
-=======
-		'TR_PAGE_TITLE' => tr('Admin / Settings / Service ports'),
->>>>>>> 21440674
 		'ISP_LOGO' => layout_getUserLogo(),
 		'TR_ACTION' => tr('Action'),
 		'TR_UDP' => tr('udp'),
