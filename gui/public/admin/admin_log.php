--- conflicted
+++ resolved
@@ -242,12 +242,7 @@
 
 $tpl->assign(
 	array(
-<<<<<<< HEAD
 		'TR_PAGE_TITLE' => tr('Admin / General / Admin Log'),
-		'THEME_CHARSET' => tr('encoding'),
-=======
-		'TR_PAGE_TITLE' => tr('Admin / Admin Log'),
->>>>>>> 21440674
 		'ISP_LOGO' => layout_getUserLogo(),
 		'TR_ADMIN_LOG' => tr('Admin Log'),
 		'TR_CLEAR_LOG' => tr('Clear log'),
