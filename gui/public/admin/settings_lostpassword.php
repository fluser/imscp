--- conflicted
+++ resolved
@@ -86,12 +86,7 @@
 
 $tpl->assign(
 	array(
-<<<<<<< HEAD
 		'TR_PAGE_TITLE' => tr('Admin / Settings / Lost Password Email'),
-		'THEME_CHARSET' => tr('encoding'),
-=======
-		'TR_PAGE_TITLE' => tr('Admin / Settings / Lost password mail'),
->>>>>>> 21440674
 		'ISP_LOGO' => layout_getUserLogo()));
 
 generateNavigation($tpl);
